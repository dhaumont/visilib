## Visilib Overview 

The Visilib project aims to provide an efficient and robust library for **exact visibility computation** in 3D.

Given a set of polygonal geometries that are treated as occluders, the library allows to determine if two primitives called sources are mutually visible. In case of mutual visibility, Visilib optionally computes the set of lines stabbing the two primitives, providing a complete description of the mutual visibility information. 

The from-region visibility computations are computed in an **exact** way, without making any simplification.

The core algorithm is based on CSG (Constructive Solid Geometry) operations in a 5D projective space called Pücker space. If you are interested in implementation detail please refer to this technical [paper](https://github.com/dhaumont/visilib/blob/main/paper/paper_egsr_2005.pdf) describing the core algorithm.
However, since this publication the library has been completely rewritten and benefits from several improvements (see [Features](https://github.com/dhaumont/visilib#Features)).

Visilib is written in C++, it is **cross-platform** and distributed as a **header only library**.

## Features 

- From-region visibility computations are exact:  contrary to conservative or aggressive visibility methods, the Visilib library does not make any assumption and performs the complete penumbra fusion of the occluders 
- Visibility performed via CSG (Constructive Solid Geometry) operations in Plücker space:
     - Polytope splitting algorithm using only skeleton of polytopes (vertices and edges)
     - Silhouette optimization algortihm reducing drastically the number of CSG operations
     - Guided aperture sampling and early termination: rays are casted in the visibility apertures left by the previously processed occluders, leading to early termination in case of mutual visibility
     - Occluder selection using already computed visibility information
     - Computational geometry predicates in Plücker space

**NEW (since paper publication)**

- The source primitives that can be used are polygons, segments and points, allowing to perform polygon-to-polygon, polygon-to-segment, polygon-to-point, and point-to-segment visibility query
- Optimal minimum polytope building algorithm in Plucker space (as described in [Charneau et al.]( https://www.cs.purdue.edu/cgvlab/popescu/Visibility/Additional%20References/Charneau%202007.pdf)),
<<<<<<< HEAD

=======
>>>>>>> 4e45b60a
- Robust arithmetic computation based on [CGAL](https://www.cgal.org/) and [Leda](https://www.algorithmic-solutions.com/index.php/products/leda-for-c) libraries  (multiple precision arithmetic combined with interval arithmetic computations)
- Fast ray tracing based on [Intel Embree](https://www.embree.org) library
- Easy to deploy: header-only library
- Filtering of small polytopes (next release)
- Early stop or complete skeleton extraction
- Watertight ray-triangle intersection
- Pre-filtering of useless CGS splits
- Output sensitive occluder selection using optimized convex hull construction
- Lazy on-demand computation of occluders of silhouettes
- Representative line sampling computation correction
<<<<<<< HEAD

=======
   
>>>>>>> 4e45b60a
## Applications
- Potentially Visible Set computation (PVS)
- Sound propagation (edge diffraction)
- Shadow and lighting computation

## Dependencies

The only mandatory dependency is [CMake](https://cmake.org/) used for cross-platform compilation.

The following dependencies are optional: 
- [CGAL](https://www.cgal.org/) and [Leda](https://www.algorithmic-solutions.com/index.php/products/leda-for-c) and [Boost](https://www.boost.org/) for optional exact arithmetic support
- [Intel Embree](https://www.embree.org), for optional fast ray-tracing support
- [freeglut](http://freeglut.sourceforge.net/) and [OpenGl](https://www.opengl.org/) for the interactive demo application

We also use [Doxygen](https://www.doxygen.nl/index.html) for documentation generation.
##  Unit tests 

Visilib is partially unit tested, using the CMake framework. The implementation of the unit test is provided in the [/test/src/](https://github.com/dhaumont/visilib/tree/main/test/src) folder. 
The name of executable to run the unit tests is **visilibTest**.

## How do I get set up? 

* Summary of set up

LINUX 
```
#install required dependency
sudo apt-get install freeglut3-dev
sudo apt-get install cmake

#clone repository
git clone https://github.com/dhaumont/visilib.git

#configure 
cd visilib
source configure.sh

#build
cd build
make -j10

#Launch demo
demo/visilibDemo 
```

WINDOWS


## Visilib License 
Visilib is [GNU GPL v3](https://www.gnu.org/licenses/gpl-3.0) licensed.

If you use Visilib in a publication, please refer to the project homepage ([https://github.com/dhaumont/visilib](https://github.com/dhaumont/visilib)) and  cite the following paper:

```
@inproceedings{
  title     = {A Low Dimensional Framework for Exact Polygon-to-Polygon Occlusion Queries},
  author    = {Denis Haumont and
               Otso Makinen and
               Shaun Nirenstein}, 
  booktitle = {Proceedings of the Eurographics Symposium on Rendering Techniques,
               Konstanz, Germany, June 29 - July 1, 2005},
  pages     = {211--222},
  publisher = {Eurographics Association},
  year      = {2005}
}
```


##  Interactive Demo 

visilibDemo is an interactive demo application provided with visilib library.

It allows to test the different library options interactively, by pressing the **following keys**:

| Key | Usage | Description |
|-----|-------|-------------|
| f | enable/disable detect aperture only| When activated, the visibility computation stops as soon as the two sources are proven to be mutually visible. Otherwise, the computation continues until the complete visibility information has been computed |
| s | enable/disable silhouette optimisation |When activated, only the potential silhouette edges of the occluders wrt the source polygons are considered for CSG operations |
| n | enable/disable hypersphere nomalization| When activated, all the Plücker points are projected onto an unit hypersphere, in order to reduce numerical errors |
| r | enable/disable representative line sampling strategy| |
| f | enable/disable fast silhouette rejection test| |
| + | increase source size | Increase the size of the source polygons |
| - | decrease source size | Decrease the size of the source polygons |
| 1 | decrease source vertex count | Decrease the number of vertices of the first source polygon |
| 2 | increase source vertex count | Increase the number of vertices of the first source polygon |
| w | write config|
| o | open config|
|space| start/pause sources animation | When animation is started, the source polygons will perform a rotation around the scene |
|Enter| show/hide geometry | For debugging purpose, allow to change the representation of the scene and of the query polygons |
|h| display help | Display the list of keys and their effect |


## Acknowledgements

We would like to thanks the following persons for their contribution to this library:
- Otso Mäkinen for the silhouette computation implementation
- Shaun Nirenstein for all the technical discussions
- Eric Lengyel for the polygon clipping algorithm
- Joseph O'Rourke and Cédric Laugerotte for the convex hull implementation
- Sven Woop et al. for the watertight triangle intersection code
- Bajaj and Patucci for the interpolation algorithm code
- David Eberly for the AABB to ray intersection code
- Jiry Bittner for the Plücker point anchor computation
- Meshlab team for the obj reader code

We used several useful libraries and tools to implement Visilib (see [Dependencies](https://github.com/dhaumont/visilib#Dependencies)). We would like to especially thank their authors for their great work and publishing the code.


## Who do I talk to? 

For any question about this library, please contact Denis Haumont.

<|MERGE_RESOLUTION|>--- conflicted
+++ resolved
@@ -25,10 +25,6 @@
 
 - The source primitives that can be used are polygons, segments and points, allowing to perform polygon-to-polygon, polygon-to-segment, polygon-to-point, and point-to-segment visibility query
 - Optimal minimum polytope building algorithm in Plucker space (as described in [Charneau et al.]( https://www.cs.purdue.edu/cgvlab/popescu/Visibility/Additional%20References/Charneau%202007.pdf)),
-<<<<<<< HEAD
-
-=======
->>>>>>> 4e45b60a
 - Robust arithmetic computation based on [CGAL](https://www.cgal.org/) and [Leda](https://www.algorithmic-solutions.com/index.php/products/leda-for-c) libraries  (multiple precision arithmetic combined with interval arithmetic computations)
 - Fast ray tracing based on [Intel Embree](https://www.embree.org) library
 - Easy to deploy: header-only library
@@ -39,11 +35,7 @@
 - Output sensitive occluder selection using optimized convex hull construction
 - Lazy on-demand computation of occluders of silhouettes
 - Representative line sampling computation correction
-<<<<<<< HEAD
 
-=======
-   
->>>>>>> 4e45b60a
 ## Applications
 - Potentially Visible Set computation (PVS)
 - Sound propagation (edge diffraction)
