/*
Visilib, an open source library for exact visibility computation.
Copyright(C) 2021 by Denis Haumont

This file is part of Visilib.

Visilib is free software : you can redistribute it and/or modify
it under the terms of the GNU General Public License as published by
the Free Software Foundation, either version 3 of the License, or
(at your option) any later version.

Visilib is distributed in the hope that it will be useful,
but WITHOUT ANY WARRANTY; without even the implied warranty of
MERCHANTABILITY or FITNESS FOR A PARTICULAR PURPOSE.See the
GNU General Public License for more details.

You should have received a copy of the GNU General Public License
along with Visilib. If not, see <http://www.gnu.org/licenses/>
*/

#pragma once

#include <vector>
#include <algorithm>
#include "visilib_core.h"

namespace visilib
{
    /** @brief Provides functions operating on the facets description of Plucker points.*/

    class MathCombinatorial
    {
    public:
        static bool haveAtLeastNCommonFacets(const std::vector<size_t>& aFacetsDescription1, const std::vector<size_t>& aFacetsDescription2, size_t n = 3);
        static void initFacets(const std::vector<size_t>& aFacetsDescription1, const std::vector<size_t>& aFacetsDescription2, size_t anHyperplane, std::vector<size_t>& result);
        static void initFacets(const std::vector<size_t>& aFacetsDescription1, const std::vector<size_t>& aFacetsDescription2, std::vector<size_t>& result);
        static bool hasFacet(const std::vector<size_t>& facets, size_t aFace);
    };

    /** @brief Determine if the intersection of the facets lists of the two Plucker Points have at least n common elements. 
    
    This function is used to determine if two vertices of a Polytope have to be linked by an edge during polytope manipulation routines.
    n is 3 by default for Plucker line in 3D space.*/

    inline bool MathCombinatorial::haveAtLeastNCommonFacets(const std::vector<size_t>& aFacetsDescription1, const std::vector<size_t>& aFacetsDescription2, size_t n)
    {
        V_ASSERT(std::is_sorted(aFacetsDescription1.begin(), aFacetsDescription1.end()));
        V_ASSERT(std::is_sorted(aFacetsDescription2.begin(), aFacetsDescription2.end()));

        std::vector<size_t> result(aFacetsDescription1.size());
        auto iter = std::set_intersection(aFacetsDescription1.begin(), aFacetsDescription1.end(), aFacetsDescription2.begin(), aFacetsDescription2.end(), result.begin());
        size_t size = iter - result.begin();

        return size >= n;
    }

    /** @brief Initialize a new facets description result from the two input facets description aFacetsDescription1 an aFacetsDescription1 of two given vertices and an additional
    facet anHyperplane. 
    The resulting facets description is a sorted list of facets, containing the intersection set of the two input facets descriptions list and the additional facet anHyperplane.
    Remark: the precondition is that the input facets list are sorted, that they have at least n common facets and that anHyperplane is greater than the facets of the lists.*/

    inline void MathCombinatorial::initFacets(const std::vector<size_t>& aFacetsDescription1, const std::vector<size_t>& aFacetsDescription2, size_t anHyperplane, std::vector<size_t>& result)
    {
        V_ASSERT(MathCombinatorial::haveAtLeastNCommonFacets(aFacetsDescription1, aFacetsDescription2));
        bool requireSorting = anHyperplane <= aFacetsDescription1[aFacetsDescription1.size() - 1]
         || anHyperplane <= aFacetsDescription2[aFacetsDescription2.size() - 1];

        result.resize(aFacetsDescription1.size());
        auto iter = std::set_intersection(aFacetsDescription1.begin(), aFacetsDescription1.end(), aFacetsDescription2.begin(), aFacetsDescription2.end(), result.begin());
        size_t size = iter - result.begin();
        result.resize(size + 1);
        result[size] = anHyperplane;
        if (requireSorting)
        {
            std::sort(result.begin(), result.end());
        }
        V_ASSERT(std::is_sorted(result.begin(), result.end()));
    }

    /** @brief Initialize a new facets description result from the two input facets description aFacetsDescription1 an aFacetsDescription1 of two given vertices
    The resulting facets description is a sorted list of facets, containing the intersection set of the two input facets descriptions list and the additional facet anHyperplane.
    Remark: the precondition is that the input facets list are sorted .*/

    inline void MathCombinatorial::initFacets(const std::vector<size_t>& aFacetsDescription1, const std::vector<size_t>& aFacetsDescription2, std::vector<size_t>& result)
    {
        int i = 0, j = 0;
        int n1 = aFacetsDescription1.size();
        int n2 = aFacetsDescription2.size();

        while (i < n1 && j < n2)
        {
            if (aFacetsDescription1[i] < aFacetsDescription2[j])
            {
                aFacetsDescription1[i++];
            }
            else if (aFacetsDescription1[i] > aFacetsDescription2[j])
            {
                result.push_back(aFacetsDescription2[j++]);
            }
            else
            { 
                i++;j++;                
            }
        }

        while (i < n1)
        {
            result.push_back(aFacetsDescription1[i++]);
        }
        while (j < n2)
        {
            result.push_back(aFacetsDescription2[j++]);
        }
<<<<<<< HEAD
}
=======
    }
>>>>>>> 4e45b60a

    /** @brief Determine if the sorted facets description contains aFace. Behaviour is only defined if aFacetsDescription is sorted.*/

    inline bool MathCombinatorial::hasFacet(const std::vector<size_t> & aFacetsDescription, size_t aFace)
    {
        V_ASSERT(std::is_sorted(aFacetsDescription.begin(), aFacetsDescription.end()));

        return std::binary_search(aFacetsDescription.begin(), aFacetsDescription.end(), aFace);;
    }
}<|MERGE_RESOLUTION|>--- conflicted
+++ resolved
@@ -111,11 +111,7 @@
         {
             result.push_back(aFacetsDescription2[j++]);
         }
-<<<<<<< HEAD
-}
-=======
     }
->>>>>>> 4e45b60a
 
     /** @brief Determine if the sorted facets description contains aFace. Behaviour is only defined if aFacetsDescription is sorted.*/
 
