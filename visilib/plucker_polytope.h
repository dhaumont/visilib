/*
Visilib, an open source library for exact visibility computation.
Copyright(C) 2021 by Denis Haumont

This file is part of Visilib.

Visilib is free software : you can redistribute it and/or modify
it under the terms of the GNU General Public License as published by
the Free Software Foundation, either version 3 of the License, or
(at your option) any later version.

Visilib is distributed in the hope that it will be useful,
but WITHOUT ANY WARRANTY; without even the implied warranty of
MERCHANTABILITY or FITNESS FOR A PARTICULAR PURPOSE.See the
GNU General Public License for more details.

You should have received a copy of the GNU General Public License
along with Visilib. If not, see <http://www.gnu.org/licenses/>
*/

#pragma once

#include <set>
#include <unordered_set>
#include "math_plucker_6.h"
#include "math_geometry.h"
#include "math_combinatorial.h"
#include "geometry_position_type.h"
#include "plucker_polyhedron.h"

namespace visilib
{
    template<class P>
    class PluckerPolyhedron;

    class Silhouette;

    /** @brief Store a polytope in Plucker space.

    Only the skeleton (vertices and edges) of the polytope is encoded .*/

    template<class P>
    class PluckerPolytope
    {
    public:
        PluckerPolytope<P>();

        ~PluckerPolytope<P>();

        /** @brief Return an extremal stabbing line ESL of the polytope.

        The ESL lies at the intersection of the edges of the polytope with the Plucker quadric
        @param i: index of the ESL
        @return: the ESL equation
        */
        const P getExtremalStabbingLine(size_t i)
        {
            return mExtremalStabbingLines[i];
        }


        /** @brief Return the number of extremal stabbing lines */
        size_t getExtremalStabbingLinesCount() const
        {
            return mExtremalStabbingLines.size();
        }


        /** @brief Return the number of edges of the polytope */

        size_t getEdgeCount() const
        {
            return mEdges.size();
        }

        /** @brief Return the edges of the polytope, wich are hyperlines joining two vertices
        @return: a set containing all the edges <i,j> joining the vertices i and j
        */
        const std::set<std::pair<size_t, size_t>>& getEdges()
        {
            return mEdges;
        }


        /** @brief Return the number of vertices of the polytope */
        const std::unordered_set<size_t>& getVertices()
        {
            return mVertices;
        }

        /** @brief Return the subset of edges of the polytope that have an intersection with the Plucker Quadric (ie reprsents real line)
       @return: a set containing all the edges <i,j> joining the vertices i and j with an intersection with the Plucker Quadric
       */

        const std::set<std::pair<size_t, size_t>>& getEdgesIntersectingQuadric()
        {
            return mEdgesIntersectingQuadric;
        }

        /** @brief Add an edge to the polytope
        @param aVertex0: the first vertex of the edge
        @param aVertex1: the second vertex of the edge
        @param aPolyhedron: the polyhedron that contains the vertices equation
        */
        void addEdge(size_t aVertex0, size_t aVertex1, PluckerPolyhedron<P>* aPolyhedron);


        /** @brief Test if the polytope is valid (fast check)

        A polytope is containsRealLines if it has edges, if the number of edges is not too high and if at least one edge crosses the Plucker Quadric
        */
        bool containsRealLines() const;

        /** @brief Test if the polytope is degenerated (the length of all edges are below the given tolerance).
        
        @param polyhedron: the polyhedron containing all the vertices definition
        @param S: the tolerance against which the length of the edges is tested
        */

        template<class S> bool hasSomeEdgesCollapsed(PluckerPolyhedron<P>* polyhedron, S Tolerance);
<<<<<<< HEAD
=======

        /** @brief Remove the collasped edge (the length of all edges are below the given tolerance).
        
        @param polyhedron: the polyhedron containing all the vertices definition
        @param S: the tolerance against which the length of the edges is tested
        */

        template<class S> bool removeCollapsedEdges(PluckerPolyhedron<P>* polyhedron, S Tolerance);

>>>>>>> 4e45b60a

        /** @brief Remove the collasped edge (the length of all edges are below the given tolerance).
        
        @param polyhedron: the polyhedron containing all the vertices definition
        @param S: the tolerance against which the length of the edges is tested
        */

        template<class S> bool removeCollapsedEdges(PluckerPolyhedron<P>* polyhedron, S Tolerance);

        
        /** @brief Compute the extremal stabbing lines of the polytope*/
        template<class S> void computeExtremalStabbingLines(PluckerPolyhedron<P>* polyhedron, S Tolerance);


        /** @brief Compute the list of edges intersecting the Plucker quadric*/
        template<class S> void computeEdgesIntersectingQuadric(PluckerPolyhedron<P>* aPolyhedron, S Tolerance);


        /** @brief Convert all the extremal stabbing lines to 3D space.

        The intersection of each extremal stabbing line with two 3D planes is computed, the two resulting points define the line in 3D.
        @param aStabbingLines: vector containing pair of points defining the stabbing lines in 3D. Each line is represented by two points
        @param aPlane1: first plane that will be intersected by each stabbing lines to define the first point of the extremal line in 3D
        @param aPlane2: second plane that will be intersected by each stabbing lines to define the second point of the extremal line in 3D
      */
        void getExtremalStabbingLinesBackTo3D(std::vector<std::pair<MathVector3d, MathVector3d>>& aStabbingLines, const MathPlane3d& aPlane1, const MathPlane3d& aPlane2);


        /** @brief Add an extremal stabbing line to the polytope.

        The ESL lies at the intersection of the edges of the polytope with the Plucker quadric
        */
        void addExtremalStabbingLine(const P& aStabbingLine)
        {
            mExtremalStabbingLines.push_back(aStabbingLine);
        }


        /** @brief Output in the console the properties of the polytope.*/
        void outputProperties(std::ostream& out, PluckerPolyhedron<P>* polyhedron = nullptr);


        /** @brief Returns the list of all the faces (ie the equation of the hyperplane) defining the polytope.
        
        The hypeplanes are stored in a polyhedon , and their facets is represented as an index list inside the polyhedron
        */
        void getFacets(std::set<size_t>& facets, PluckerPolyhedron<P>* polyhedron);

        /** @brief Add a silhouette to the polyptope */
        void addSilhouette(Silhouette* silhouette)
        {
            if (mSilhouettes.find(silhouette) == mSilhouettes.end())
            {
                mSilhouettes.insert(silhouette);
            }
        }

        void setRepresentativeLine(P line)
        {
            mRepresentativeLine = line;
        }

        P getRepresentativeLine() const
        {
            return mRepresentativeLine;
        }

        /** @brief Test if the polytope is valid (complete check)
        
        The test performs a complete validation of the validity of the polytope 
        */
        template<class S> bool isValid(PluckerPolyhedron<P>* polyhedron, bool normalization, S tolerance);

    private:
        
        std::set<std::pair<size_t, size_t>> mEdges;                      /** < @brief The edges of the polytope, each edge is defined by the indices of the two vertices supporting it*/
        std::set<std::pair<size_t, size_t>> mEdgesProcessed;
        std::vector<P> mExtremalStabbingLines;                           /** < @brief The ESL of the polytope, at the intersection of an edge and the Plucker Quadric*/
        std::set<std::pair<size_t, size_t>> mEdgesIntersectingQuadric;   /** < @brief The edges containing an intersection with the Plucker Quadric.*/
        std::unordered_set<Silhouette*> mSilhouettes;          /** < @brief The set of silhouettes associated to the polytope*/
        std::unordered_set<size_t> mVertices;                            /** < @brief The indices of the vertices of the polytope*/
        std::vector<std::vector<size_t>> mExtremalStabbingLinesFacets;
        double mRadius;
        P mRepresentativeLine;
    };

    template<class P>
    PluckerPolytope<P>::PluckerPolytope()
        :    mRadius(0)
    {
    }

    template<class P>
    PluckerPolytope<P>::~PluckerPolytope()
    {
    }

    template<class P>
    void PluckerPolytope<P>::addEdge(size_t aVertex0, size_t aVertex1, PluckerPolyhedron<P>* aPolyhedron)
    {
        size_t min = aVertex0;
        size_t max = aVertex1;
        if (aVertex0 > aVertex1)
        {
            min = aVertex1;
            max = aVertex0;
        }
        V_ASSERT(aVertex0 != aVertex1);
        V_ASSERT(MathCombinatorial::haveAtLeastNCommonFacets(aPolyhedron->getFacetsDescription(aVertex0), aPolyhedron->getFacetsDescription(aVertex1)));
        if (mEdges.find(std::pair<size_t, size_t>(min, max)) == mEdges.end())
        {
            mEdges.insert(std::pair<size_t, size_t>(min, max));
        }

        if (mVertices.find(aVertex0) == mVertices.end())
        {
            mVertices.insert(aVertex0);
        }
        if (mVertices.find(aVertex1) == mVertices.end())
        {
            mVertices.insert(aVertex1);
        }
    }

    template<class P>
    void PluckerPolytope<P>::getExtremalStabbingLinesBackTo3D(std::vector<std::pair<MathVector3d, MathVector3d>>& aStabbingLines, const MathPlane3d& aPlane1, const MathPlane3d& aPlane2)
    {
        aStabbingLines.clear();
        V_ASSERT(mExtremalStabbingLines.size() > 0);
        for (size_t i = 0; i < mExtremalStabbingLines.size(); i++)
        {
            std::pair<MathVector3d, MathVector3d> r = MathGeometry::getBackTo3D(mExtremalStabbingLines[i], aPlane1, aPlane2);
            aStabbingLines.push_back(r);
        }

#if 1

        if (mExtremalStabbingLinesFacets.size() == 0)
            return;
        for (size_t i = 0; i < mExtremalStabbingLines.size(); i++)
        {
            for (size_t j = i + 1; j < mExtremalStabbingLines.size(); j++)
            {
                if (MathCombinatorial::haveAtLeastNCommonFacets(mExtremalStabbingLinesFacets[i], mExtremalStabbingLinesFacets[j], 3))
                {
                    aStabbingLines.push_back(std::pair<MathVector3d, MathVector3d>( aStabbingLines[i].first,  aStabbingLines[j].first));
                    aStabbingLines.push_back(std::pair<MathVector3d, MathVector3d>( aStabbingLines[i].second, aStabbingLines[j].second));
                }
            }
        }
#endif

        V_ASSERT(aStabbingLines.size() > 0);
    }

    template<class P>
    void PluckerPolytope<P>::outputProperties(std::ostream& o, PluckerPolyhedron<P>* polyhedron)
<<<<<<< HEAD
    {   
=======
    {
>>>>>>> 4e45b60a
        o << "Polytope ESL: " << mExtremalStabbingLines.size() << std::endl;
        o << "Polytope Edges: " << mEdges.size() << std::endl;
        o << "Polytope Vertices: " << mVertices.size() << std::endl;

        if (polyhedron != nullptr)
        {
            o << "Polyhedron Lines:" << polyhedron->getLinesCount() << std::endl;
            std::set<size_t> myFacets;
            getFacets(myFacets, polyhedron);

            o << "Facets: {";

            for (auto i = myFacets.begin(); i != myFacets.end(); i++)
            {
                o << *i << ", ";
            }
            o << "}" << std::endl;

            o << "Polytope vertices facets: " << std::endl;
            for (auto iter = mVertices.begin(); iter != mVertices.end(); iter++)
            {
                const std::vector<size_t>& facets = polyhedron->getFacetsDescription(*iter);
                o << " v[" << *iter << "] : facets{";
                for (size_t i = 0; i < facets.size(); i++)
                {
                    o << facets[i] << ", ";
                }
                o << "}";

                o << polyhedron->get(*iter);
                o << std::endl;
            }

        }
<<<<<<< HEAD
        o << "Polytope edges facets: " << std::endl;
=======
            o << "Polytope edges facets: " << std::endl;
>>>>>>> 4e45b60a

        int line = 0;
        for (auto iter = mEdges.begin(); iter != mEdges.end(); iter++)
        {
            o << " e[" << iter->first << "," << iter->second << "]";
        }
        o << std::endl;
        
    }
    template<class P> template<class S>
    bool PluckerPolytope<P>::removeCollapsedEdges(PluckerPolyhedron<P>* polyhedron, S tolerance)
    {
        std::vector<int> myEdgesTable;
        std::vector<int> myMergeTable;
        
        for (auto iter = mEdges.begin(); iter != mEdges.end();iter++)
        {
            size_t i1 = iter->first;
            size_t i2 = iter->second;                
        
            const P& v1 = polyhedron->get(i1);
            const P& v2 = polyhedron->get(i2);

                        
            if (MathPredicates::isEdgeCollapsed(v1, v2, tolerance))
            {
                std::cout << "collapsed edge dected: " << v1-v2 << "; tolerance: "<< 0.5 *tolerance<<std::endl;
                myMergeTable.push_back(i1);                
                myMergeTable.push_back(i2);
            }
            else
            {
                myEdgesTable.push_back(i1);
                myEdgesTable.push_back(i2);
            }
<<<<<<< HEAD
        }

        if (myMergeTable.empty())
        {
            return false;            
        }

=======
            o << std::endl;
        
        }
    template<class P> template<class S>
    bool PluckerPolytope<P>::removeCollapsedEdges(PluckerPolyhedron<P>* polyhedron, S tolerance)
    {
        std::vector<int> myEdgesTable;
        std::vector<int> myMergeTable;
        
        for (auto iter = mEdges.begin(); iter != mEdges.end();iter++)
        {
            size_t i1 = iter->first;
            size_t i2 = iter->second;                
        
            const P& v1 = polyhedron->get(i1);
            const P& v2 = polyhedron->get(i2);

                        
            if (MathPredicates::isEdgeCollapsed(v1, v2, tolerance))
            {
                std::cout << "collapsed edge dected: " << v1-v2 << "; tolerance: "<< 0.5 *tolerance<<std::endl;
                myMergeTable.push_back(i1);                
                myMergeTable.push_back(i2);
            }
            else
            {
                myEdgesTable.push_back(i1);
                myEdgesTable.push_back(i2);
            }
        }

        if (myMergeTable.empty())
        {
            return false;            
        }

>>>>>>> 4e45b60a
        std::cout << "EDGE TO BE MERGED DETECTED!" << std::endl;
        outputProperties(std::cout,polyhedron);

        std::cout << "myMergeTable table:";
        for (int i=0; i<myMergeTable.size();i++)
        {
            std::cout<<myMergeTable[i]<<" ";
        }
        std::cout<<std::endl;
        std::cout << "myEdgesTable table:";
        for (int i=0; i<myEdgesTable.size();i++)
        {
            std::cout<<myEdgesTable[i]<<" ";
        }
        std::cout<<std::endl;
        for (int i=0; i<myMergeTable.size();i+=2)
        {
            int merge_left  = myMergeTable[i];
            int merge_right = myMergeTable[i+1];
            if (merge_left!=merge_right)
            {
                for (int j=0; j<myEdgesTable.size();j++)
                {
                    if (myEdgesTable[j] == merge_right)
                    {
                        myEdgesTable[j] = merge_left;
                    }
                }

                for (int k=i;k<myMergeTable.size();k++)
                {
                    if (myMergeTable[k] == merge_right)
                    {
                        myMergeTable[k] = merge_left;
                    }
                }

                const std::vector<size_t>& facetsI1 = polyhedron->getFacetsDescription(merge_left);
                const std::vector<size_t>& facetsI2 = polyhedron->getFacetsDescription(merge_right);
         
                std::vector<size_t> myFacets;
                MathCombinatorial::initFacets(facetsI1, 
                                              facetsI2,                                               
                                              myFacets);
                polyhedron->initFacetsDescription(merge_left, myFacets);
            }
        }

        std::cout << "myMergeTable table:";
        for (int i=0; i<myMergeTable.size();i++)
        {
            std::cout<<myMergeTable[i]<<" ";
        }
        std::cout<<std::endl;
        std::cout << "myEdgesTable table:";
        for (int i=0; i<myEdgesTable.size();i++)
        {
            std::cout<<myEdgesTable[i]<<" ";
        }
        std::cout<<std::endl;   

        outputProperties(std::cout,polyhedron);
        mEdges.clear();
        for (int i=0; i<myEdgesTable.size();i+=2)
        {
            addEdge(myEdgesTable[i], myEdgesTable[i+1],polyhedron);
        }
        return true;
    }

    template<class P> template<class S>
    bool PluckerPolytope<P>::hasSomeEdgesCollapsed(PluckerPolyhedron<P>* polyhedron, S tolerance)
    {
        for (auto iter = mEdges.begin(); iter != mEdges.end(); iter++)
        {
            const P& v1 = polyhedron->get(iter->first);
            const P& v2 = polyhedron->get(iter->second);

            if (MathPredicates::isEdgeCollapsed(v1, v2, tolerance))
            {
                return true;
            }
        }

        return false;
    }

    template<class P> template<class S>
    void PluckerPolytope<P>::computeExtremalStabbingLines(PluckerPolyhedron<P>* polyhedron, S tolerance)
    {
        V_ASSERT(mExtremalStabbingLines.empty());
        V_ASSERT(!mEdgesIntersectingQuadric.empty());

        for (auto iter = mEdgesIntersectingQuadric.begin(); iter != mEdgesIntersectingQuadric.end(); iter++)
        {
            const P& v1 = polyhedron->get(iter->first);
            const P& v2 = polyhedron->get(iter->second);
            GeometryPositionType p1 = polyhedron->getQuadricRelativePosition(iter->first);
            GeometryPositionType p2 = polyhedron->getQuadricRelativePosition(iter->second);

            std::vector<P> p;

            const std::vector<size_t>& facets1 = polyhedron->getFacetsDescription(iter->first);
            const std::vector<size_t>& facets2 = polyhedron->getFacetsDescription(iter->second);
            std::vector<size_t> edgeFacets;
            MathCombinatorial::initFacets(facets1, facets2, polyhedron->getLinesCount(), edgeFacets);
            edgeFacets.pop_back();

            if (MathGeometry::findPluckerEdgeWithQuadricIntersection<P, S>(v1, v2, p1, p2, p, tolerance))
            {
                for (size_t index = 0; index < p.size(); index++)
                {
                    //	V_ASSERT(MathPredicates<P>::isNormalized(p[index]));
                    addExtremalStabbingLine(p[index]);

                    mExtremalStabbingLinesFacets.push_back(edgeFacets);
                }
            }
            else
            {
                V_ASSERT(MathGeometry::hasPluckerEdgeWithQuadricIntersection(v1, v2, p1, p2, tolerance));
            }
        }        
    }

    template<class P>
    bool PluckerPolytope<P>::containsRealLines() const
    {
        if (mEdgesIntersectingQuadric.size() == 0)
        {
            return false;
        }

        if (mEdges.size() == 0)
        {
            return false;
        }
        if (mEdges.size() > 5000)
        {
            V_ASSERT(0);
            return false;
        }
        return true;
    }

    template<class P> template<class S>
    bool PluckerPolytope<P>::isValid(PluckerPolyhedron<P>* polyhedron, bool normalization, S tolerance)
    {
        bool isValid = true;

        if (mEdgesIntersectingQuadric.size() == 0)
        {
            std::cerr << "   IsValid error: no stabbing line..." << std::endl;
            isValid = false;
        }

        if (mEdges.size() == 0)
        {
            std::cerr << "   IsValid error: no edge..." << std::endl;

            isValid = false;
        }

        size_t edgeMax = 2000;
        if ((size_t)mEdges.size() > edgeMax)
        {
            std::cerr << "   IsValid error: more than " << edgeMax << " edges..." << std::endl;

            isValid = false;
        }

        if (MathPredicates::hasPluckerPolytopeIntersectionWithQuadric(this, polyhedron) != ON_BOUNDARY)
        {
            std::cerr << "   IsValid error: polytope not intersecting the quadric" << std::endl;

            isValid = false;
        }

        if (hasSomeEdgesCollapsed(polyhedron, tolerance))
        {
            std::cerr << "   IsValid error: hasSomeEdgesCollapsed" << std::endl;
            outputProperties(std::cout);

            isValid = false;
        }

        for (auto iter = mVertices.begin(); iter != mVertices.end(); iter++)
        {
            if (normalization)
            {
                if (!MathPredicates::isNormalized(polyhedron->get(*iter), tolerance))
                {
                    std::cerr << "   IsValid error: vertex " << *iter << " not normalized" << std::endl;

                    isValid = false;
                }
            }
            std::vector<size_t>& myFacets = polyhedron->getFacetsDescription(*iter);

            for (auto i = myFacets.begin(); i != myFacets.end(); i++)
            {
                const P& v1 = polyhedron->get(*iter);
                const P& v2 = polyhedron->get(*i);

                if (!MathPredicates::getVertexPlaneRelativePosition(v1, v2, tolerance) == ON_BOUNDARY)
                {
                    std::cerr << "   IsValid error: polytope vertex " << *iter << " is not on the facet " << *i << std::endl;
                    std::cerr << "        P:" << polyhedron->get(*iter) << std::endl;
                    std::cerr << "        Facet:" << polyhedron->get(*i) << std::endl;
                    std::cerr << "        Facet.dot(P):" <<  polyhedron->get(*iter).dot(polyhedron->get(*i)) << std::endl;
                    isValid = false;
                }
            }
        }

        if (!isValid)
        {
            outputProperties(std::cout,polyhedron);
        }

        return isValid;
    }

    template<class P> template<class S>
    void PluckerPolytope<P>::computeEdgesIntersectingQuadric(PluckerPolyhedron<P>* polyhedron, S tolerance)
    {
        //Only compute if the function has not been called already
        if (mEdgesIntersectingQuadric.empty())
        {
            //At least one
            if (mEdges.size() > 0 && MathPredicates::hasPluckerPolytopeIntersectionWithQuadric(this, polyhedron))
            {
                V_ASSERT(mEdgesIntersectingQuadric.empty());

                for (auto iter = mEdges.begin(); iter != mEdges.end(); iter++)
                {
                    const P& v1 = polyhedron->get(iter->first);
                    const P& v2 = polyhedron->get(iter->second);
                    GeometryPositionType p1 = polyhedron->getQuadricRelativePosition(iter->first);
                    GeometryPositionType p2 = polyhedron->getQuadricRelativePosition(iter->second);
                    if (MathGeometry::hasPluckerEdgeWithQuadricIntersection(v1, v2, p1, p2, tolerance))
                    {
                        mEdgesIntersectingQuadric.insert(*iter);
                    }
                }
            }
            else
            {
                return;
            }
            if (!containsRealLines())
                return;
            V_ASSERT(mEdgesIntersectingQuadric.size() > 0);
        }
    }
    template<class P>
    void PluckerPolytope<P>::getFacets(std::set<size_t>& facets, PluckerPolyhedron<P>* polyhedron)
    {
        for (auto iter = mVertices.begin(); iter != mVertices.end(); iter++)
        {
            const std::vector<size_t>& f = polyhedron->getFacetsDescription(*iter);
            facets.insert(f.begin(), f.end());
        }
    }
}<|MERGE_RESOLUTION|>--- conflicted
+++ resolved
@@ -118,18 +118,6 @@
         */
 
         template<class S> bool hasSomeEdgesCollapsed(PluckerPolyhedron<P>* polyhedron, S Tolerance);
-<<<<<<< HEAD
-=======
-
-        /** @brief Remove the collasped edge (the length of all edges are below the given tolerance).
-        
-        @param polyhedron: the polyhedron containing all the vertices definition
-        @param S: the tolerance against which the length of the edges is tested
-        */
-
-        template<class S> bool removeCollapsedEdges(PluckerPolyhedron<P>* polyhedron, S Tolerance);
-
->>>>>>> 4e45b60a
 
         /** @brief Remove the collasped edge (the length of all edges are below the given tolerance).
         
@@ -287,11 +275,12 @@
 
     template<class P>
     void PluckerPolytope<P>::outputProperties(std::ostream& o, PluckerPolyhedron<P>* polyhedron)
-<<<<<<< HEAD
-    {   
-=======
-    {
->>>>>>> 4e45b60a
+==== BASE ====
+    {
+        return;
+        o << "Polyhedron Lines:" << polyhedron->getLinesCount() << std::endl;
+
+==== BASE ====
         o << "Polytope ESL: " << mExtremalStabbingLines.size() << std::endl;
         o << "Polytope Edges: " << mEdges.size() << std::endl;
         o << "Polytope Vertices: " << mVertices.size() << std::endl;
@@ -325,12 +314,9 @@
                 o << std::endl;
             }
 
-        }
-<<<<<<< HEAD
-        o << "Polytope edges facets: " << std::endl;
-=======
+==== BASE ====
             o << "Polytope edges facets: " << std::endl;
->>>>>>> 4e45b60a
+==== BASE ====
 
         int line = 0;
         for (auto iter = mEdges.begin(); iter != mEdges.end(); iter++)
@@ -366,120 +352,12 @@
                 myEdgesTable.push_back(i1);
                 myEdgesTable.push_back(i2);
             }
-<<<<<<< HEAD
-        }
-
-        if (myMergeTable.empty())
-        {
-            return false;            
-        }
-
-=======
+==== BASE ====
             o << std::endl;
-        
-        }
-    template<class P> template<class S>
-    bool PluckerPolytope<P>::removeCollapsedEdges(PluckerPolyhedron<P>* polyhedron, S tolerance)
-    {
-        std::vector<int> myEdgesTable;
-        std::vector<int> myMergeTable;
-        
-        for (auto iter = mEdges.begin(); iter != mEdges.end();iter++)
-        {
-            size_t i1 = iter->first;
-            size_t i2 = iter->second;                
-        
-            const P& v1 = polyhedron->get(i1);
-            const P& v2 = polyhedron->get(i2);
-
-                        
-            if (MathPredicates::isEdgeCollapsed(v1, v2, tolerance))
-            {
-                std::cout << "collapsed edge dected: " << v1-v2 << "; tolerance: "<< 0.5 *tolerance<<std::endl;
-                myMergeTable.push_back(i1);                
-                myMergeTable.push_back(i2);
-            }
-            else
-            {
-                myEdgesTable.push_back(i1);
-                myEdgesTable.push_back(i2);
-            }
-        }
-
-        if (myMergeTable.empty())
-        {
-            return false;            
-        }
-
->>>>>>> 4e45b60a
-        std::cout << "EDGE TO BE MERGED DETECTED!" << std::endl;
-        outputProperties(std::cout,polyhedron);
-
-        std::cout << "myMergeTable table:";
-        for (int i=0; i<myMergeTable.size();i++)
-        {
-            std::cout<<myMergeTable[i]<<" ";
-        }
-        std::cout<<std::endl;
-        std::cout << "myEdgesTable table:";
-        for (int i=0; i<myEdgesTable.size();i++)
-        {
-            std::cout<<myEdgesTable[i]<<" ";
-        }
-        std::cout<<std::endl;
-        for (int i=0; i<myMergeTable.size();i+=2)
-        {
-            int merge_left  = myMergeTable[i];
-            int merge_right = myMergeTable[i+1];
-            if (merge_left!=merge_right)
-            {
-                for (int j=0; j<myEdgesTable.size();j++)
-                {
-                    if (myEdgesTable[j] == merge_right)
-                    {
-                        myEdgesTable[j] = merge_left;
-                    }
-                }
-
-                for (int k=i;k<myMergeTable.size();k++)
-                {
-                    if (myMergeTable[k] == merge_right)
-                    {
-                        myMergeTable[k] = merge_left;
-                    }
-                }
-
-                const std::vector<size_t>& facetsI1 = polyhedron->getFacetsDescription(merge_left);
-                const std::vector<size_t>& facetsI2 = polyhedron->getFacetsDescription(merge_right);
-         
-                std::vector<size_t> myFacets;
-                MathCombinatorial::initFacets(facetsI1, 
-                                              facetsI2,                                               
-                                              myFacets);
-                polyhedron->initFacetsDescription(merge_left, myFacets);
-            }
-        }
-
-        std::cout << "myMergeTable table:";
-        for (int i=0; i<myMergeTable.size();i++)
-        {
-            std::cout<<myMergeTable[i]<<" ";
-        }
-        std::cout<<std::endl;
-        std::cout << "myEdgesTable table:";
-        for (int i=0; i<myEdgesTable.size();i++)
-        {
-            std::cout<<myEdgesTable[i]<<" ";
-        }
-        std::cout<<std::endl;   
-
-        outputProperties(std::cout,polyhedron);
-        mEdges.clear();
-        for (int i=0; i<myEdgesTable.size();i+=2)
-        {
-            addEdge(myEdgesTable[i], myEdgesTable[i+1],polyhedron);
-        }
-        return true;
+==== BASE ====
+        }
+==== BASE ====
+==== BASE ====
     }
 
     template<class P> template<class S>
