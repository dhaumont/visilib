/*
Visilib, an open source library for exact visibility computation.
Copyright(C) 2021 by Denis Haumont

This file is part of Visilib.

Visilib is free software : you can redistribute it and/or modify
it under the terms of the GNU General Public License as published by
the Free Software Foundation, either version 3 of the License, or
(at your option) any later version.

Visilib is distributed in the hope that it will be useful,
but WITHOUT ANY WARRANTY; without even the implied warranty of
MERCHANTABILITY or FITNESS FOR A PARTICULAR PURPOSE.See the
GNU General Public License for more details.

You should have received a copy of the GNU General Public License
along with Visilib. If not, see <http://www.gnu.org/licenses/>
*/


#include "visilib_core.h"
#include "visilib.h"
#include "visibility_exact_query.h"
#include "geometry_convex_polygon.h"
#include "geometry_occluder_set.h"

using namespace visilib;

inline VisibilityResult visilib::areVisible(GeometryOccluderSet* scene, const float* vertices0, size_t numVertices0, const float* vertices1, size_t numVertices1,
    const VisibilityExactQueryConfiguration& configuration, HelperVisualDebugger* debugger)
{
    if (vertices0 == 0 || vertices1 == 0)
    {
        std::cerr << "Error: invalid number of vertices" << std::endl;
        return FAILURE;
    }

    if (scene == nullptr || dynamic_cast<GeometryOccluderSet*>(scene) == nullptr)
    {
        std::cerr << "Error: invalid scene" << std::endl;
        return FAILURE;
    }
    if (vertices0 == nullptr || vertices1 == nullptr)
    {
        std::cerr << "Error: invalid vertex array" << std::endl;
        return FAILURE;
    }

    VisibilityExactQuery* query = nullptr;

    switch (configuration.precision)
    {
#ifdef EXACT_ARITHMETIC
    case VisibilityExactQueryConfiguration::EXACT:
        exact tolerance = configuration.tolerance == -1 ?  MathArithmetic<exact>::Tolerance() : configuration.tolerance;
        query = new VisibilityExactQuery_<MathPlucker6<exact>, exact>(scene, configuration, MathArithmetic<exact>::Tolerance());
        break;
#endif
<<<<<<< HEAD
    case VisibilityExactQueryConfiguration::DOUBLE:        
=======
    case VisibilityExactQueryConfiguration::DOUBLE:
>>>>>>> 4e45b60a
        query = new VisibilityExactQuery_<MathPlucker6<double>, double>(scene, configuration,configuration.tolerance == -1 ? MathArithmetic<double>::Tolerance() : configuration.tolerance);
        break;

    default:
        float tolerance = configuration.tolerance == -1 ? MathArithmetic<float>::Tolerance() : configuration.tolerance;
        query = new VisibilityExactQuery_<MathPlucker6<float>, float>(scene, configuration,configuration.tolerance == -1 ? MathArithmetic<float>::Tolerance() : configuration.tolerance);
        break;
    }

    query->attachVisualisationDebugger(debugger);

    VisibilityResult result = query->arePolygonsVisible(vertices0, numVertices0, vertices1, numVertices1);

    if (debugger)
        query->displayStatistic();
    delete query;

    return result;
}
<|MERGE_RESOLUTION|>--- conflicted
+++ resolved
@@ -57,11 +57,7 @@
         query = new VisibilityExactQuery_<MathPlucker6<exact>, exact>(scene, configuration, MathArithmetic<exact>::Tolerance());
         break;
 #endif
-<<<<<<< HEAD
-    case VisibilityExactQueryConfiguration::DOUBLE:        
-=======
     case VisibilityExactQueryConfiguration::DOUBLE:
->>>>>>> 4e45b60a
         query = new VisibilityExactQuery_<MathPlucker6<double>, double>(scene, configuration,configuration.tolerance == -1 ? MathArithmetic<double>::Tolerance() : configuration.tolerance);
         break;
 
