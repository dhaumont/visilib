--- conflicted
+++ resolved
@@ -267,11 +267,7 @@
                 initScene(mDemoConfiguration.sceneIndex);
                 forceDisplay = true;
                 break;
-<<<<<<< HEAD
-            
-=======
-
->>>>>>> 4e45b60a
+
 
 #ifdef EXACT_ARITHMETIC
             case 'e':
